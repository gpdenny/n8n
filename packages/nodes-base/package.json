--- conflicted
+++ resolved
@@ -47,11 +47,8 @@
       "dist/credentials/ClockifyApi.credentials.js",
       "dist/credentials/CockpitApi.credentials.js",
       "dist/credentials/CodaApi.credentials.js",
-<<<<<<< HEAD
       "dist/credentials/ContentfulApi.credentials.js",
-=======
       "dist/credentials/ConvertKitApi.credentials.js",
->>>>>>> 4568eb21
       "dist/credentials/CopperApi.credentials.js",
       "dist/credentials/CalendlyApi.credentials.js",
       "dist/credentials/CustomerIoApi.credentials.js",
@@ -210,12 +207,9 @@
       "dist/nodes/Clockify/ClockifyTrigger.node.js",
       "dist/nodes/Cockpit/Cockpit.node.js",
       "dist/nodes/Coda/Coda.node.js",
-<<<<<<< HEAD
       "dist/nodes/Contentful/Contentful.node.js",
-=======
       "dist/nodes/ConvertKit/ConvertKit.node.js",
       "dist/nodes/ConvertKit/ConvertKitTrigger.node.js",
->>>>>>> 4568eb21
       "dist/nodes/Copper/CopperTrigger.node.js",
       "dist/nodes/CrateDb/CrateDb.node.js",
       "dist/nodes/Cron.node.js",
